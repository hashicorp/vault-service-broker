--- conflicted
+++ resolved
@@ -4,9 +4,5 @@
     command: cf-vault-service-broker
     buildpack: https://github.com/cloudfoundry/go-buildpack.git#v1.8.33
     env:
-<<<<<<< HEAD
-      GOVERSION: go1.8
-=======
       GOVERSION: go1.11.5
->>>>>>> 284508f3
       GOPACKAGENAME: github.com/hashicorp/cf-vault-service-broker